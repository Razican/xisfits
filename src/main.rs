--- conflicted
+++ resolved
@@ -20,15 +20,6 @@
 mod convert;
 mod fitswriter;
 
-<<<<<<< HEAD
-use std::env;
-use std::fs::File;
-use std::io;
-use std::io::Read;
-use std::io::Seek;
-use std::io::SeekFrom;
-use std::process;
-=======
 use std::{
     collections::HashMap,
     env,
@@ -36,7 +27,6 @@
     io::{self, Read, Seek, SeekFrom},
     process,
 };
->>>>>>> 5f34b82d
 
 // Struct to store XISF header data
 #[derive(Debug, Default)]
@@ -75,7 +65,6 @@
     float64: Vec<Vec<f64>>,
 }
 
-<<<<<<< HEAD
 /// Gets the size of the XISF type, in bytes.
 fn xisf_type_size(xisf_type: &str) -> u8 {
     match xisf_type {
@@ -124,52 +113,6 @@
         float64: vec![],
     };
 
-    // Fundamental Scalar Types
-    // let xisf_type_size: HashMap<&str, u8> =
-    //     [("Int8", 1),
-    //      ("UInt8", 1),
-    //      ("Int16", 2),
-    //      ("UInt16", 2),
-    //      ("Int32", 4),
-    //      ("UInt32", 4),
-    //      ("Int32", 4),
-    //      ("Int64", 8),
-    //      ("UInt64", 8),
-    //      ("Int128", 16),
-    //      ("UInt128", 16),
-    //      ("Float32", 4),
-    //      ("Float64", 8),
-    //      ("Float128", 16),
-    //     ].iter().cloned().collect();
-=======
-#[allow(clippy::cognitive_complexity)]
-fn main() -> io::Result<()> {
-    // Define variables
-    let mut xisf_header = XISFHeader::default();
-    let mut xisf_data = XISFData::default();
-
-    // Fundamental Scalar Types
-    let xisf_type_size: HashMap<&str, u8> = [
-        ("Int8", 1),
-        ("UInt8", 1),
-        ("Int16", 2),
-        ("UInt16", 2),
-        ("Int32", 4),
-        ("UInt32", 4),
-        ("Int32", 4),
-        ("Int64", 8),
-        ("UInt64", 8),
-        ("Int128", 16),
-        ("UInt128", 16),
-        ("Float32", 4),
-        ("Float64", 8),
-        ("Float128", 16),
-    ]
-    .iter()
-    .cloned()
-    .collect();
->>>>>>> 5f34b82d
-
     let mut xisf_fits_keywords = Vec::new();
 
     let mut buffer_header_signature = String::new();
@@ -193,12 +136,8 @@
 
     // -- Read header fields
     // Header: Signature
-<<<<<<< HEAD
-    f.by_ref()
-=======
     let _ = f
         .by_ref()
->>>>>>> 5f34b82d
         .take(8)
         .read_to_string(&mut buffer_header_signature)?;
     // Header: Length of XML section
@@ -210,11 +149,7 @@
     let mut handle = f
         .by_ref()
         .take(u64::from(convert::u8_to_v_u32(&buffer_header_length)[0]));
-<<<<<<< HEAD
-    handle.read_to_string(&mut buffer_header_header)?;
-=======
     let _ = handle.read_to_string(&mut buffer_header_header)?;
->>>>>>> 5f34b82d
 
     // Assign header values to XISF header struct
     xisf_header.signature = buffer_header_signature.clone();
@@ -279,11 +214,7 @@
                         // Parse image format
                         xisf_header.sample_format = attr.value().to_string();
                         xisf_header.sample_format_bytes =
-<<<<<<< HEAD
                             xisf_type_size(&xisf_header.sample_format);
-=======
-                            xisf_type_size[xisf_header.sample_format.as_str()];
->>>>>>> 5f34b82d
                     } else if attr.name() == "colorSpace" {
                         // Parse space color
                         xisf_header.color_space = attr.value().to_string();
@@ -428,19 +359,11 @@
             "UInt16" => {
                 bitpix = 16;
                 data_bytes.append(&mut convert::u16_to_i16_to_v_u8_be(&xisf_data.uint16[i]));
-<<<<<<< HEAD
             }
             "UInt32" => {
                 bitpix = 32;
                 data_bytes.append(&mut convert::u32_to_i32_to_v_u8_be(&xisf_data.uint32[i]));
             }
-=======
-            }
-            "UInt32" => {
-                bitpix = 32;
-                data_bytes.append(&mut convert::u32_to_i32_to_v_u8_be(&xisf_data.uint32[i]));
-            }
->>>>>>> 5f34b82d
             "Float32" => {
                 bitpix = -32;
                 data_bytes.append(&mut convert::f32_to_v_u8_be(&xisf_data.float32[i]));
